--- conflicted
+++ resolved
@@ -26,15 +26,10 @@
 
 ### 📝 実装ガイド
 - [implementation/](./implementation/) - 実装関連ドキュメント
-<<<<<<< HEAD
-  - `phase1-implementation-guide-ja.md` - Phase 1実装ガイド
-  - `phase1-kickoff.md` - Phase 1キックオフ
   - `phase2-android-implementation-guide-ja.md` - Phase 2 Android実装ガイド
   - `phase2-android-technical-report.md` - Phase 2 Android技術調査報告
   - `phase2-android-build-settings.md` - Android ビルド設定ガイド
   - `completion-reports/` - 各フェーズの完了報告書
-=======
->>>>>>> ea746cea
 
 ### 🎮 サンプルドキュメント
 - **Streaming TTS**: リアルタイムストリーミング音声生成
