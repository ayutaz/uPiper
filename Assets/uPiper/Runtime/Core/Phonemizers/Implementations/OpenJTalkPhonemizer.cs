--- conflicted
+++ resolved
@@ -139,24 +139,14 @@
             // Allow explicit control over mock mode
             if (forceMockMode)
             {
-<<<<<<< HEAD
-                _mockMode = true;
-                UnityEngine.Debug.Log("[OpenJTalkPhonemizer] Mock mode forced.");
-=======
                 mockMode = true;
                 Debug.Log("[OpenJTalkPhonemizer] Mock mode forced.");
->>>>>>> ada0e58e
             }
             else if (IsInTestRunner() && !IsNativeTestContext())
             {
                 // Auto-enable mock mode in test runner, except for native tests
-<<<<<<< HEAD
-                _mockMode = true;
-                UnityEngine.Debug.Log("[OpenJTalkPhonemizer] Test runner detected. Using mock mode.");
-=======
                 mockMode = true;
                 Debug.Log("[OpenJTalkPhonemizer] Test runner detected. Using mock mode.");
->>>>>>> ada0e58e
             }
 
             _dictionaryPath = dictionaryPath ?? GetDefaultDictionaryPath();
@@ -184,7 +174,7 @@
                 {
                     mockMode = true;
                     _handle = new IntPtr(1); // Fake handle for mock mode
-                    UnityEngine.Debug.Log("[OpenJTalkPhonemizer] Running in mock mode (native library not available)");
+                    Debug.Log("[OpenJTalkPhonemizer] Running in mock mode (native library not available)");
                     return;
                 }
 
@@ -205,29 +195,19 @@
                     }
 
                     // Log version info
-<<<<<<< HEAD
-                    UnityEngine.Debug.Log($"[OpenJTalkPhonemizer] Initialized with version: {Version}");
-                    #else
-=======
                     Debug.Log($"[OpenJTalkPhonemizer] Initialized with version: {Version}");
 #else
->>>>>>> ada0e58e
                     // P/Invoke is disabled, use mock mode
                     mockMode = true;
                     _handle = new IntPtr(1); // Fake handle for mock mode
-<<<<<<< HEAD
-                    UnityEngine.Debug.LogWarning($"[OpenJTalkPhonemizer] P/Invoke disabled. Running in mock mode.");
-                    #endif
-=======
                     Debug.LogWarning($"[OpenJTalkPhonemizer] P/Invoke disabled. Running in mock mode.");
 #endif
->>>>>>> ada0e58e
                 }
                 catch (Exception ex)
                 {
                     mockMode = true;
                     _handle = new IntPtr(1); // Fake handle for mock mode
-                    UnityEngine.Debug.LogWarning($"[OpenJTalkPhonemizer] Failed to initialize: {ex.Message}. Running in mock mode.");
+                    Debug.LogWarning($"[OpenJTalkPhonemizer] Failed to initialize: {ex.Message}. Running in mock mode.");
                 }
             }
         }
@@ -384,7 +364,7 @@
                     // Log unknown phonemes once per conversion
                     if (unknownPhonemes.Count > 0)
                     {
-                        UnityEngine.Debug.LogWarning($"[OpenJTalkPhonemizer] Unknown phonemes: {string.Join(", ", unknownPhonemes)}");
+                        Debug.LogWarning($"[OpenJTalkPhonemizer] Unknown phonemes: {string.Join(", ", unknownPhonemes)}");
                     }
                 }
             }
@@ -452,17 +432,17 @@
 
                     if (allFilesExist)
                     {
-                        UnityEngine.Debug.Log($"[OpenJTalkPhonemizer] Found complete dictionary at: {path}");
+                        Debug.Log($"[OpenJTalkPhonemizer] Found complete dictionary at: {path}");
                         return path;
                     }
                     else
                     {
-                        UnityEngine.Debug.LogWarning($"[OpenJTalkPhonemizer] Dictionary at {path} is incomplete");
-                    }
-                }
-            }
-
-            UnityEngine.Debug.LogWarning($"[OpenJTalkPhonemizer] Dictionary not found in any of the expected locations");
+                        Debug.LogWarning($"[OpenJTalkPhonemizer] Dictionary at {path} is incomplete");
+                    }
+                }
+            }
+
+            Debug.LogWarning($"[OpenJTalkPhonemizer] Dictionary not found in any of the expected locations");
             // Return first path as default (will fail later if not found)
             return possiblePaths[0];
         }
@@ -523,8 +503,7 @@
 
                 // First check if we're in a test environment
                 // Check environment variable first for explicit test mode
-                if (Environment.GetEnvironmentVariable("PIPER_MOCK_MODE") == "1" ||
-                    Environment.GetEnvironmentVariable("UPIPER_TEST_MODE") == "true" ||
+                if (Environment.GetEnvironmentVariable("UPIPER_TEST_MODE") == "true" ||
                     Environment.GetEnvironmentVariable("IS_TEST_ENVIRONMENT") == "true")
                 {
                     return false;
@@ -656,7 +635,7 @@
                         }
                         catch (Exception ex)
                         {
-                            UnityEngine.Debug.LogError($"[OpenJTalkPhonemizer] Error during disposal: {ex.Message}");
+                            Debug.LogError($"[OpenJTalkPhonemizer] Error during disposal: {ex.Message}");
                         }
                         finally
                         {
