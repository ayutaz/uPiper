--- conflicted
+++ resolved
@@ -24,17 +24,15 @@
         required: false
         default: 'true'
         type: boolean
-<<<<<<< HEAD
       buildAndroid:
         description: 'Build for Android'
         required: false
         default: 'true'
-=======
+        type: boolean
       useIL2CPP:
         description: 'Use IL2CPP backend'
         required: false
         default: 'false'
->>>>>>> 67c9d5fb
         type: boolean
 
 jobs:
@@ -98,16 +96,13 @@
         targetPlatform: ${{ matrix.targetPlatform }}
         buildName: uPiper${{ github.event.inputs.useIL2CPP == 'true' && '-IL2CPP' || '' }}
         buildsPath: build
-<<<<<<< HEAD
         androidAppBundle: false
         androidKeystoreName: ''
         androidKeystorePass: ''
         androidKeyaliasName: ''
         androidKeyaliasPass: ''
-=======
         buildMethod: UnityBuilderAction.BuildScript.Build
         customParameters: ${{ github.event.inputs.useIL2CPP == 'true' && '-scriptingBackend IL2CPP' || '-scriptingBackend Mono2x' }}
->>>>>>> 67c9d5fb
         
     # ビルド成果物をアップロード
     - name: Upload build artifacts
